--- conflicted
+++ resolved
@@ -173,9 +173,6 @@
 
 ---
 
-<<<<<<< HEAD
-# Reference 
-=======
 # Example: Markdown Search Engine
 
 ```python
@@ -191,6 +188,8 @@
             results.append(f"Document {i}")
     return results
 
+
+# Example usage
 docs = [
     "# Title One\nThis is a sample markdown document about computation.",
     "# Title Two\nThis file talks about search engines and algorithms.",
@@ -199,6 +198,4 @@
 
 query = "computation"
 print("Searching for:", query)
-print("Results:", search_documents(query, docs)
-```
->>>>>>> 79a16f4b
+print("Results:", search_documents(query, docs))