---
title: "Build a Bug Detection System"
description: "Explore why bug detection is uncomputable"
date: "2025-09-01"
date-format: long
author: Preston Smith, Benedek Kaibas, Duru Akbas and Miguel Orti Vila
execute:
  echo: true
format:
  live-revealjs:
    completion: true
    theme: default
    css: ../../css/styles.css
    history: false
    scrollable: true
    transition: slide
    highlight-style: github
    footer: "Proofgrammers"
---

## What is Uncomputability?

- It isn't possible to algorithmically solve or do
- There isn't one program that can complete the task with every input

## Why is it Uncomputable?

![Book Figure](Screenshot%202025-09-01%20162256.png)

## What problems can you solve?

- You can write programs that detect bugs
- Can also detect specific kinds of bugs
- Bug detectors for specific programs

## Bug Detecting through Fuzzing

```{pyodide}
#| autorun: true
#| max-lines: 7
import random

def crash_on_input(source_code: str, input: str = ""):
    """Run a program with input and check if it crashes."""
    try:
        env = {"input": input}
        exec(source_code, env)
        return f"Program ran successfully on input|{input}|"
    except Exception as e:
        return f"Program crashed on input|{input}| with error: {e}"


test_source_code = """def fibonacci(n):
    if n <= 1:
        return n
    return fibonacci(n-1) + fibonacci(n-2)
fibonacci(int(input))"""

choices = ["a","b","c","d","e","f","g","h","i",1,2,3,4,5,6,7,8,9]

inputs = [random.choice(choices) for _ in range(5)]
for input in inputs:
    print(f"{crash_on_input(test_source_code, input)}")
```

## What are unused variables?

```{pyodide}
#| autorun: false

"""File that contains function that has unused variable in it."""

def uv():
    """Function that has an unused variable in it."""
    iterator = 0
    limit = 100 # we use limit as an unused variable which our linter program has to catch
    while iterator != 50:
        print(iterator)

if __name__ == "__main__":
    uv()

```

## Our Methodology to Detect Unused Variables

- Creating an AST
- Opening the AST and check how many times a given variable occurs in the tree.  

## Detecting Unused Variables

```{pyodide}
#| autorun: false

import ast


def create_ast(source_code: str):
    parser = ast.parse(source_code)
    create_ast = ast.dump(parser, indent=4)
    return create_ast


def read_ast():
    source_code = """def uv():
        iterator = 0
        limit = 100 # we use limit as an unused variable which our linter program has to catch
        while iterator != 50:
            print(iterator)

if __name__ == "__main__":
    uv()
    """
    syntax_tree = create_ast(source_code)

    for line in syntax_tree.splitlines():
        split_lines = line.strip()
        word = "'limit'"

        if word in split_lines:
            count_word = word.count("'limit'")

            if count_word == 1:
                print(f"We found an unused variable: {word}")
            else:
                print("The file you have provided does not have unused variables!")



read_ast()

```

## Is it Possible Not To Detect Unused Variables?

- Short answer: Yes!
- Altough it is easy to detect unused variables!
- Even in most cases static analyzers detect unused variables in some cases they cannot detect them

## Unreachable Code

```{pyodide}
def unreachable_code():
    """This function contains an unreachable code."""
    unused_var = 100 # simple unused variable
    user_input = int(input("Enter a number: "))

    if user_input > 10 and user_input < 5:
        unreachable_var = "This will never be created"
        print(unreachable_var)  # unreachable code

    return user_input

if __name__ == "__main__":
    unreachable_code()

```

## Output Using Vulture

![Unreachable Code](unreachable_code.png)

## TypeError

```{pyodide}
#| autorun: true
#| max-lines: 15
import ast
code = '''
def greet(name: str) -> str:
    return "Hello, " + name
x=42; msg=greet(x)
'''
t=ast.parse(code)
class Fix(ast.NodeTransformer):
    def visit_Call(self,n):
        if isinstance(n.func,ast.Name) and n.func.id=='greet' and n.args:
            a=n.args[0]
            if not (isinstance(a,ast.Constant) and isinstance(a.value,str)) and not (isinstance(a,ast.Call) and isinstance(a.func,ast.Name) and a.func.id=='str'):
                n.args[0]=ast.Call(func=ast.Name(id='str',ctx=ast.Load()),args=[a],keywords=[])
        return self.generic_visit(n)
print(ast.unparse(Fix().visit(t)))
```

## Detecting Unclosed Print Statements

```{pyodide}
#| autorun: true
#| max-lines: 15
import ast

def check_syntax(text: str):
    try:
        ast.parse(text)
        print("No syntax errors found.")
    except SyntaxError as e:
        print(f"Syntax error: {e}")

test_source_code = """def calculate_sum(numbers):
    total = 0
    for n in numbers:
        total += n
    if total > 10:
        print("Large sum"
    else:
        print("Small sum")
    return total

calculate_sum([1, 2, 3, 7])
"""

check_syntax(test_source_code)

```

- Using AST to not to execute but to review the code by creating a string 
- If the code did not have defects in them, it still would not print anything 
<<<<<<< HEAD
- The unclosed print statements or parantheses will always be caught by ast.parse() method

## Detecting Division by Zero

```{pyodide}
#| autorun: true
import ast

class DivisionByZeroDetector(ast.NodeVisitor):
    def visit_BinOp(self, node):
        if isinstance(node.op, ast.Div):
            if isinstance(node.right, ast.Constant) and node.right.value == 0:
                print(f"Possible division by zero on line {node.lineno}")
        self.generic_visit(node)

def check_code(source):
    tree = ast.parse(source)
    detector = DivisionByZeroDetector()
    detector.visit(tree)

test_source_code = """def division_by_zero_example(x: int, y: int):
    division = x / y
    ans = division / 0
    return ans"""

check_code(test_source_code)
```
=======
- The unclosed print statements or parantheses will always be caught by ast.parse() method
>>>>>>> a956e4b5
<|MERGE_RESOLUTION|>--- conflicted
+++ resolved
@@ -215,7 +215,6 @@
 
 - Using AST to not to execute but to review the code by creating a string 
 - If the code did not have defects in them, it still would not print anything 
-<<<<<<< HEAD
 - The unclosed print statements or parantheses will always be caught by ast.parse() method
 
 ## Detecting Division by Zero
@@ -243,6 +242,3 @@
 
 check_code(test_source_code)
 ```
-=======
-- The unclosed print statements or parantheses will always be caught by ast.parse() method
->>>>>>> a956e4b5
