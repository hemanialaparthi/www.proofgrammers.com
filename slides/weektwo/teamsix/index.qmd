---
title: "Build a Bug Detection System"
description: "Explore why bug detection is uncomputable"
date: "2025-09-01"
date-format: long
author: Preston Smith, Benedek Kaibas, Duru Akbas and Miguel Orti Vila
execute:
  echo: true
format:
  live-revealjs:
    completion: true
    theme: default
    css: ../../css/styles.css
    history: false
    scrollable: true
    transition: slide
    highlight-style: github
    footer: "Proofgrammers"
---

## Bug Detecting through Fuzzing

```{pyodide}
#| autorun: true
#| max-lines: 7
import random

def crash_on_input(source_code: str, input: str = ""):
    """Run a program with input and check if it crashes."""
    try:
        env = {"input": input}
        exec(source_code, env)
        return f"Program ran successfully on input|{input}|"
    except Exception as e:
        return f"Program crashed on input|{input}| with error: {e}"


test_source_code = """def fibonacci(n):
    if n <= 1:
        return n
    return fibonacci(n-1) + fibonacci(n-2)
fibonacci(int(input))"""

choices = ["a","b","c","d","e","f","g","h","i",1,2,3,4,5,6,7,8,9]

inputs = [random.choice(choices) for _ in range(5)]
for input in inputs:
    print(f"{crash_on_input(test_source_code, input)}")
```


## Detecting Syntactical Errors

```{pyodide}
#| autorun: true
#| max-lines: 10
import ast

def check_syntax(text: str):
    try:
        ast.parse(text)
        print("No syntax errors found.")
    except SyntaxError as e:
        print(f"Syntax error: {e}")
        

def run_scanner(source_code: str):
    check_syntax(source_code)

test_source_code = """def fibonacci(n):
    if n <= 1
        return n
    return fibonacci(n-1) + fibonacci(n-2)

print(fibonacci(5))"""

run_scanner(test_source_code)
```
## What are unused variables?

```{pyodide}
#| autorun: false

"""File that contains function that has unused variable in it."""

def uv():
    """Function that has an unused variable in it."""
    iterator = 0
    limit = 100 # we use limit as an unused variable which our linter program has to catch
    while iterator != 50:
        print(iterator)

if __name__ == "__main__":
    uv()

```

## Detecting Unused variables

```{pyodide}
#| autorun: false

import ast

def read_file():
    with open("uv.py", "r") as fn:
        read_fn = fn.read()
    parser = ast.parse(read_fn)
    create_ast = ast.dump(parser, indent=4)
    return create_ast

def store_ast():
    ast_tree = read_file()

    with open("ast.txt", "w") as fn:
        write_fn = fn.write(ast_tree)
    
    return write_fn

def read_ast():
    with open("ast.txt", "r") as fn:
        lines = fn.readlines()

    for line in lines:
        split_lines = line.strip()
        word = "'limit'"

        if word in split_lines:
            count_word = word.count("'limit'")
        
            if count_word == 1:
                print(f"We found an unused variable: {word}")
            else:
                print("The file you have provided does not have unused variables!")



if __name__ == "__main__":
    read_ast()

```

<<<<<<< HEAD
## Detecting Unclosed Print Statements

```{pyodide}
#| autorun: true
#| max-lines: 15
import ast

def check_syntax(text: str):
    try:
        ast.parse(text)
        print("No syntax errors found.")
    except SyntaxError as e:
        print(f"Syntax error: {e}")

test_source_code = """def calculate_sum(numbers):
    total = 0
    for n in numbers:
        total += n
    if total > 10:
        print("Large sum"
    else:
        print("Small sum")
    return total

calculate_sum([1, 2, 3, 7])
"""

check_syntax(test_source_code)

```
=======
## What is Uncomputability?

- It isn't possible to algorithmically develop
- There is no general solution that can compute the answer

## Why is a full Bug Detector Uncomputable?

- Different programs have different criteria for what considered a bug
- Programs can crash intentionally
- There is no general purpose algorithm to find every bug for every program
>>>>>>> 7b0859fb
<|MERGE_RESOLUTION|>--- conflicted
+++ resolved
@@ -140,7 +140,6 @@
 
 ```
 
-<<<<<<< HEAD
 ## Detecting Unclosed Print Statements
 
 ```{pyodide}
@@ -170,16 +169,4 @@
 
 check_syntax(test_source_code)
 
-```
-=======
-## What is Uncomputability?
-
-- It isn't possible to algorithmically develop
-- There is no general solution that can compute the answer
-
-## Why is a full Bug Detector Uncomputable?
-
-- Different programs have different criteria for what considered a bug
-- Programs can crash intentionally
-- There is no general purpose algorithm to find every bug for every program
->>>>>>> 7b0859fb
+```