--- conflicted
+++ resolved
@@ -112,15 +112,13 @@
 
 
 ```
-<<<<<<< HEAD
 
-=======
+---
 
 > - detect_exceptions function scans for risky patterns
 > - Splits "code" into individual lines
 > - Exception triggers are: division by zero, type conversions, indexing or dictionary access (opening and closing brackets and matches a word), explicit raise statements
 > - Returns the warnings found
----
 
 ---
 
@@ -141,7 +139,6 @@
 
 **Key takeaway:** A simple heuristic can still make a meaningful impact in software development, despite theoretical limits.
 
->>>>>>> d6b0f8cb
 ---
 
 # Thank You  
